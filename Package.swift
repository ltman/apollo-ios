// swift-tools-version:5.3
// The swift-tools-version declares the minimum version of Swift required to build this package.

import PackageDescription

let package = Package(
    name: "Apollo",
    platforms: [
<<<<<<< HEAD
       .iOS(.v9),
       .macOS(.v10_11),
       .tvOS(.v9),
       .watchOS(.v3)
=======
      .iOS(.v12),
      .macOS(.v10_14),
      .tvOS(.v12),
      .watchOS(.v5)
>>>>>>> 7ef33bb3
    ],
    products: [
    .library(
      name: "ApolloCore",
      targets: ["ApolloCore"]),
    .library(
      name: "Apollo",
      targets: ["Apollo"]),
    .library(
        name: "Apollo-Dynamic",
        type: .dynamic,
        targets: ["Apollo"]),
    .library(
      name: "ApolloCodegenLib",
      targets: ["ApolloCodegenLib"]),
    .library(
        name: "ApolloSQLite",
        targets: ["ApolloSQLite"]),
    .library(
        name: "ApolloWebSocket",
        targets: ["ApolloWebSocket"]),
    ],
    dependencies: [
    .package(
      url: "https://github.com/stephencelis/SQLite.swift.git",
      .upToNextMinor(from: "0.12.2")),
    .package(
      url: "https://github.com/daltoniam/Starscream",
      .upToNextMinor(from: "3.1.1")),
    .package(
      url: "https://github.com/stencilproject/Stencil.git",
      .upToNextMinor(from: "0.14.0")),
    .package(
      url: "https://github.com/apollographql/InflectorKit",
      .upToNextMinor(from: "0.0.2")),
    ],
    targets: [
    .target(
      name: "ApolloCore",
      dependencies: [],
      exclude: [
        "Info.plist"
      ]),
    .target(
      name: "Apollo",
      dependencies: [
        "ApolloCore",
      ],
      exclude: [
        "Info.plist"
      ]),
    .target(
      name: "ApolloCodegenLib",
      dependencies: [
        "ApolloCore",
        "InflectorKit",
        .product(name: "Stencil", package: "Stencil"),
      ],
      exclude: [
        "Info.plist",
        "Frontend/JavaScript",
      ],
      resources: [
        .copy("Frontend/JavaScript/dist/ApolloCodegenFrontend.bundle.js")
      ]),
    .target(
      name: "ApolloSQLite",
      dependencies: [
        "Apollo",
        .product(name: "SQLite", package: "SQLite.swift"),
      ],
      exclude: [
        "Info.plist"
      ]),
    .target(
      name: "ApolloSQLiteTestSupport",
      dependencies: [
        "ApolloSQLite",
        "ApolloTestSupport"
      ],
      exclude: [
        "Info.plist"
      ]),
    .target(
      name: "ApolloWebSocket",
      dependencies: [
        "Apollo",
        "ApolloCore",
        .product(name: "Starscream", package: "Starscream"),
      ],
      exclude: [
        "Info.plist"
      ]),
    .target(
      name: "ApolloTestSupport",
      dependencies: [
        "Apollo",
      ],
      exclude: [
        "Info.plist"
      ]),
    .target(
      name: "GitHubAPI",
      dependencies: [
        "Apollo",
      ],
      exclude: [
        "Info.plist",
        "graphql"
      ]),
    .target(
      name: "StarWarsAPI",
      dependencies: [
        "Apollo",
      ],
      exclude: [
        "Info.plist",
        "graphql"
      ],
      resources: [
        .copy("graphql/schema.json"),
        .copy("graphql/schema.graphqls")
      ]),
    .target(
      name: "UploadAPI",
      dependencies: [
        "Apollo",
      ],
      exclude: [
        "Info.plist",
        "graphql"
      ]),
    .testTarget(
      name: "ApolloTests",
      dependencies: [
        "ApolloTestSupport",
        "StarWarsAPI",
        "UploadAPI"
      ],
      exclude: [
        "Info.plist"
      ],
      resources: [
        .copy("Resources")
      ]),
    .testTarget(
      name: "ApolloCacheDependentTests",
      dependencies: [
        "ApolloSQLiteTestSupport",
        "StarWarsAPI",
      ],
      exclude: [
        "Info.plist"
      ]),
    .testTarget(
      name: "ApolloCodegenTests",
      dependencies: [
        "ApolloTestSupport",
        "ApolloCodegenLib"
      ],
      exclude: [
        "Info.plist",
        "scripts directory"
      ]),
    .testTarget(
      name: "ApolloSQLiteTests",
      dependencies: [
        "ApolloSQLiteTestSupport",
        "StarWarsAPI"
      ],
      exclude: [
        "Info.plist"
      ]),
    .testTarget(
      name: "ApolloWebsocketTests",
      dependencies: [
        "ApolloWebSocket",
        "ApolloTestSupport",
        "StarWarsAPI",
      ],
      exclude: [
        "Info.plist"
      ]),
    ]
)<|MERGE_RESOLUTION|>--- conflicted
+++ resolved
@@ -6,17 +6,10 @@
 let package = Package(
     name: "Apollo",
     platforms: [
-<<<<<<< HEAD
-       .iOS(.v9),
-       .macOS(.v10_11),
-       .tvOS(.v9),
-       .watchOS(.v3)
-=======
       .iOS(.v12),
       .macOS(.v10_14),
       .tvOS(.v12),
       .watchOS(.v5)
->>>>>>> 7ef33bb3
     ],
     products: [
     .library(
